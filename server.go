--- conflicted
+++ resolved
@@ -36,13 +36,9 @@
 type Server struct {
 	engine *engineio.Server
 
-<<<<<<< HEAD
 	handlers *namespaceHandlers
-=======
-	handlers map[string]*namespaceHandler
 
 	redisAdapter *RedisAdapterOptions
->>>>>>> 0205bde2
 }
 
 // NewServer returns a server.
@@ -250,13 +246,8 @@
 		nsp = rootNamespace
 	}
 
-<<<<<<< HEAD
-	handler := newNamespaceHandler()
+	handler := newNamespaceHandler(nsp, s.redisAdapter)
 	s.handlers.Set(nsp, handler)
-=======
-	handler := newNamespaceHandler(nsp, s.redisAdapter)
-	s.handlers[nsp] = handler
->>>>>>> 0205bde2
 
 	return handler
 }
